#!/usr/bin/env python3
# -*- coding: utf-8 -*-

# Jouko Strömmer, 2018
# Copyright and related rights waived via CC0
# https://creativecommons.org/publicdomain/zero/1.0/legalcode

# As you would expect, use this at your own risk! This code was created
# so you (yes, YOU!) can make it better.
#
# Requires Python 3

# display drivers - note: they are GPL licensed, unlike this file
import drivers.drivers_base as drivers_base
import drivers.drivers_partial as drivers_partial
import drivers.drivers_full as drivers_full
import drivers.drivers_color as drivers_color
import drivers.drivers_colordraw as drivers_colordraw
import drivers.driver_it8951 as driver_it8951

# for ioctl
import fcntl
# for validating type of and access to device files
import os
# for gracefully handling signals (systemd service)
import signal
# for unpacking virtual console data
import struct
# for stdin and exit
import sys
# for setting TTY size
import termios
# for sleeping
import time
# for command line usage
import click
# for drawing
from PIL import Image, ImageChops, ImageDraw, ImageFont, ImageOps
# for tidy driver list
from collections import OrderedDict
# for VNC
from vncdotool import api


class PaperTTY:
    """The main class - handles various settings and showing text on the display"""
    defaultfont = "tom-thumb.pil"
    defaultsize = 8
    driver = None
    partial = None
    initialized = None
    font = None
    fontsize = None
    font_height = None
    font_width = None
    white = None
    black = None
    encoding = None

    def __init__(self, driver, font=defaultfont, fontsize=defaultsize, partial=None, encoding='utf-8'):
        """Create a PaperTTY with the chosen driver and settings"""
        self.driver = get_drivers()[driver]['class']()
        self.font = self.load_font(font, fontsize) if font else None
        if self.font:
            # get physical dimensions of font
            self.font_width = self.font.getsize('M')[0]
            if 'getmetrics' in dir(self.font):
                metrics_ascent, metrics_descent = self.font.getmetrics()
                # Pillow docs say descent is negative, but that's not true.
                self.font_height = metrics_ascent
            else:
                # pil fonts don't seem to have metrics, so we do this hack
                self.font_height = self.font.getsize('gh')[0]
        
        self.fontsize = fontsize
        self.partial = partial
        self.white = self.driver.white
        self.black = self.driver.black
        self.encoding = encoding

    def ready(self):
        """Check that the driver is loaded and initialized"""
        return self.driver and self.initialized

    @staticmethod
    def error(msg, code=1):
        """Print error and exit"""
        print(msg)
        sys.exit(code)

    @staticmethod
    def set_tty_size(tty, rows, cols):
        """Set a TTY (/dev/tty*) to a certain size. Must be a real TTY that support ioctls."""
        with open(tty, 'w') as tty:
            size = struct.pack("HHHH", int(rows), int(cols), 0, 0)
            try:
                fcntl.ioctl(tty.fileno(), termios.TIOCSWINSZ, size)
            except OSError:
                print("TTY refused to resize (rows={}, cols={}), continuing anyway.".format(rows, cols))
                print("Try setting a sane size manually.")

    @staticmethod
    def get_font_height(font, spacing=0):
        """Calculate 'actual' height of a font"""
        # check if font is a TrueType font
        truetype = isinstance(font, ImageFont.FreeTypeFont)
        # dirty trick to get "maximum height"
        fh = font.getsize('hg')[1]
        # get descent value
        descent = font.getmetrics()[1] if truetype else 0
        # the reported font size
        size = font.size if truetype else fh
        # Why descent/2? No idea, but it works "well enough" with
        # big and small sizes
        return size - (descent / 2) + spacing

    @staticmethod
    def band(bb):
        """Stretch a bounding box's X coordinates to be divisible by 8,
           otherwise weird artifacts occur as some bits are skipped."""
        return (int(bb[0] / 8) * 8, bb[1], int((bb[2] + 7) / 8) * 8, bb[3]) if bb else None

    @staticmethod
    def split(s, n):
        """Split a sequence into parts of size n"""
        return [s[begin:begin + n] for begin in range(0, len(s), n)]

    @staticmethod
    def fold(text, width=None, filter_fn=None):
        """Format a string to a specified width and/or filter it"""
        buff = text
        if width:
            buff = ''.join([r + '\n' for r in PaperTTY.split(buff, int(width))]).rstrip()
        if filter_fn:
            buff = [c for c in buff if filter_fn(c)]
        return buff

    @staticmethod
    def img_diff(img1, img2):
        """Return the bounding box of differences between two images"""
        return ImageChops.difference(img1, img2).getbbox()

    @staticmethod
    def ttydev(vcsa):
        """Return associated tty for vcsa device, ie. /dev/vcsa1 -> /dev/tty1"""
        return vcsa.replace("vcsa", "tty")
    
    @staticmethod
    def vcsudev(vcsa):
        """Return character width and associated vcs(u) for vcsa device,
           ie. for /dev/vcsa1, retunr (4, "/dev/vcsu1") if vcsu is available, or
           (1, "/dev/vcs1") if not"""
        dev = vcsa.replace("vcsa", "vcsu")
        if os.path.exists(dev):
            return 4, dev
        else:
            return 1, vcsa.replace("vcsa", "vcs")

    @staticmethod
    def valid_vcsa(vcsa):
        """Check that the vcsa device and associated terminal seem sane"""
        vcsa_kernel_major = 7
        tty_kernel_major = 4
        vcsa_range = range(128, 191)
        tty_range = range(1, 63)

        tty = PaperTTY.ttydev(vcsa)
        vs = os.stat(vcsa)
        ts = os.stat(tty)

        vcsa_major, vcsa_minor = os.major(vs.st_rdev), os.minor(vs.st_rdev)
        tty_major, tty_minor = os.major(ts.st_rdev), os.minor(ts.st_rdev)
        if not (vcsa_major == vcsa_kernel_major and vcsa_minor in vcsa_range):
            print("Not a valid vcsa device node: {} ({}/{})".format(vcsa, vcsa_major, vcsa_minor))
            return False
        read_vcsa = os.access(vcsa, os.R_OK)
        write_tty = os.access(tty, os.W_OK)
        if not read_vcsa:
            print("No read access to {} - maybe run with sudo?".format(vcsa))
            return False
        if not (tty_major == tty_kernel_major and tty_minor in tty_range):
            print("Not a valid TTY device node: {}".format(vcsa))
        if not write_tty:
            print("No write access to {} so cannot set terminal size, maybe run with sudo?".format(tty))
        return True

    def load_font(self, path, size):
        """Load the PIL or TrueType font"""
        font = None
        if os.path.isfile(path):
            try:
                # first check if the font looks like a PILfont
                with open(path, 'rb') as f:
                    if f.readline() == b"PILfont\n":
                        font = ImageFont.load(path)
                        # otherwise assume it's a TrueType font
                    else:
                        font = ImageFont.truetype(path, size)
            except IOError:
                self.error("Invalid font: '{}'".format(path))
        else:
            print("The font '{}' could not be found, using fallback font instead.".format(path))
            font = ImageFont.load_default()

        return font

    def init_display(self):
        """Initialize the display - call the driver's init method"""
        self.driver.init(partial=self.partial)
        self.initialized = True

    def fit(self, portrait=False, spacing=0):
        """Return the maximum columns and rows we can display with this font"""
        width = self.font.getsize('M')[0]
        height = self.get_font_height(self.font, spacing)
        # hacky, subtract just a bit to avoid going over the border with small fonts
        pw = self.driver.width - 3
        ph = self.driver.height
        return int((pw if portrait else ph) / width), int((ph if portrait else pw) / height)

    def showvnc(self, host, display, password=None, rotate=None, invert=False, sleep=1, full_interval=100):
        with api.connect(':'.join([host, display]), password=password) as client:
            previous_vnc_image = None
            diff_bbox = None
            # number of updates; when it's 0, do a full refresh
            updates = 0
            client.timeout = 10
            while True:
                try:
                    client.refreshScreen()
                except TimeoutError:
                    print("Timeout to server {}:{}".format(host, display))
                    client.disconnect()
                    sys.exit(1)
                new_vnc_image = client.screen
                # apply rotation if any
                if rotate:
                    new_vnc_image = new_vnc_image.rotate(rotate, expand=True)
                # apply invert
                if invert:
                    new_vnc_image = ImageOps.invert(new_vnc_image)
                # rescale image if needed
                if new_vnc_image.size != (self.driver.width, self.driver.height):
                    new_vnc_image = new_vnc_image.resize((self.driver.width, self.driver.height))
                # if at least two frames have been processed, get a bounding box of their difference region
                if new_vnc_image and previous_vnc_image:
                    diff_bbox = self.band(self.img_diff(new_vnc_image, previous_vnc_image))
                # frames differ, so we should update the display
                if diff_bbox:
                    # increment update counter
                    updates = (updates + 1) % full_interval
                    # if partial update is supported and it's not time for a full refresh,
                    # draw just the different region
                    if updates > 0 and (self.driver.supports_partial and self.partial):
                        print("partial ({}): {}".format(updates, diff_bbox))
                        self.driver.draw(diff_bbox[0], diff_bbox[1], new_vnc_image.crop(diff_bbox))
                    # if partial update is not possible or desired, do a full refresh
                    else:
                        print("full ({}): {}".format(updates, new_vnc_image.size))
                        self.driver.draw(0, 0, new_vnc_image)
                # otherwise this is the first frame, so run a full refresh to get things going
                else:
                    if updates == 0:
                        updates = (updates + 1) % full_interval
                        print("initial ({}): {}".format(updates, new_vnc_image.size))
                        self.driver.draw(0, 0, new_vnc_image)
                previous_vnc_image = new_vnc_image.copy()
                time.sleep(float(sleep))

    def showtext(self, text, fill, cursor=None, portrait=False, flipx=False, flipy=False, oldimage=None, spacing=0):
        """Draw a string on the screen"""
        if self.ready():
            # set order of h, w according to orientation
            image = Image.new('1', (self.driver.width, self.driver.height) if portrait else (
                self.driver.height, self.driver.width),
                              self.white)
            # create the Draw object and draw the text
            draw = ImageDraw.Draw(image)
            draw.text((0, 0), text, font=self.font, fill=fill, spacing=spacing)

            # if we want a cursor, draw it - the most convoluted part
            if cursor:
                cur_x, cur_y = cursor[0], cursor[1]
                # get the width of the character under cursor
                # (in case we didn't use a fixed width font...)
                fw = self.font.getsize(cursor[2])[0]
                # desired cursor width
                cur_width = fw - 1
                # get font height
                height = self.font_height + spacing
                # starting X is the font width times current column
                start_x = cur_x * fw
                # add 1 because rows start at 0 and we want the cursor at the bottom
                start_y = (cur_y + 1) * height - 1 - spacing
                # draw the cursor line
                draw.line((start_x, start_y, start_x + cur_width, start_y), fill=self.black)
            # rotate image if using landscape
            if not portrait:
                image = image.rotate(90, expand=True)
            # apply flips if desired
            if flipx:
                image = image.transpose(Image.FLIP_LEFT_RIGHT)
            if flipy:
                image = image.transpose(Image.FLIP_TOP_BOTTOM)
            # find out which part changed and draw only that on the display
            if oldimage and self.driver.supports_partial and self.partial:
                # create a bounding box of the altered region and
                # make the X coordinates divisible by 8
                diff_bbox = self.band(self.img_diff(image, oldimage))
                # crop the altered region and draw it on the display
                if diff_bbox:
                    self.driver.draw(diff_bbox[0], diff_bbox[1], image.crop(diff_bbox))
            else:
                # if no previous image, draw the entire display
                self.driver.draw(0, 0, image)
            return image
        else:
            self.error("Display not ready")


class Settings:
    """A class to store CLI settings so they can be referenced in the subcommands"""
    args = {}

    def __init__(self, **kwargs):
        self.args = kwargs

    def get_init_tty(self):
        tty = PaperTTY(**self.args)
        tty.init_display()
        return tty


def get_drivers():
    """Get the list of available drivers as a dict
    Format: { '<NAME>': { 'desc': '<DESCRIPTION>', 'class': <CLASS> }, ... }"""
    driverdict = {}
    driverlist = [drivers_partial.EPD1in54, drivers_partial.EPD2in13, drivers_partial.EPD2in13v2, drivers_partial.EPD2in9,
                  drivers_partial.EPD2in13d,
                  drivers_full.EPD2in7, drivers_full.EPD4in2, drivers_full.EPD7in5, drivers_full.EPD7in5v2,
                  drivers_color.EPD4in2b, drivers_color.EPD7in5b, drivers_color.EPD5in83, drivers_color.EPD5in83b,
                  drivers_colordraw.EPD1in54b, drivers_colordraw.EPD1in54c, drivers_colordraw.EPD2in13b,
                  drivers_colordraw.EPD2in7b, drivers_colordraw.EPD2in9b, driver_it8951.IT8951,
                  drivers_base.Dummy, drivers_base.Bitmap]
    for driver in driverlist:
        driverdict[driver.__name__] = {'desc': driver.__doc__, 'class': driver}
    return driverdict


def get_driver_list():
    """Get a neat printable driver list"""
    order = OrderedDict(sorted(get_drivers().items()))
    return '\n'.join(["{}{}".format(driver.ljust(15), order[driver]['desc']) for driver in order])


@click.group()
@click.option('--driver', default=None, help='Select display driver')
@click.option('--nopartial', is_flag=True, default=False, help="Don't use partial updates even if display supports it")
@click.option('--encoding', default='latin_1', help='Encoding to use for the buffer', show_default=True)
@click.pass_context
def cli(ctx, driver, nopartial, encoding):
    """Display stdin or TTY on a Waveshare e-Paper display"""
    if not driver:
        PaperTTY.error(
            "You must choose a display driver. If your 'C' variant is not listed, use the 'B' driver.\n\n{}".format(
                get_driver_list()))
    else:
        matched_drivers = [n for n in get_drivers() if n.lower() == driver.lower()]
        if not matched_drivers:
            PaperTTY.error('Invalid driver selection, choose from:\n{}'.format(get_driver_list()))
        ctx.obj = Settings(driver=matched_drivers[0], partial=not nopartial, encoding=encoding)
    pass


@click.command(name='list')
def list_drivers():
    """List available display drivers"""
    PaperTTY.error(get_driver_list(), code=0)


@click.command()
@click.option('--size', default=16, help='Stripe size to fill with (8-32)')
@click.pass_obj
def scrub(settings, size):
    """Slowly fill with black, then white"""
    if size not in range(8, 32 + 1):
        PaperTTY.error("Invalid stripe size, must be 8-32")
    ptty = settings.get_init_tty()
    ptty.driver.scrub(fillsize=size)


@click.command()
@click.option('--font', default=PaperTTY.defaultfont, help='Path to a TrueType or PIL font',
              show_default=True)
@click.option('--size', 'fontsize', default=8, help='Font size', show_default=True)
@click.option('--width', default=None, help='Fit to width [default: display width / font width]')
@click.option('--portrait', default=False, is_flag=True, help='Use portrait orientation', show_default=True)
@click.option('--nofold', default=False, is_flag=True, help="Don't fold the input", show_default=True)
@click.option('--spacing', default=0, help='Line spacing for the text', show_default=True)
@click.pass_obj
def stdin(settings, font, fontsize, width, portrait, nofold, spacing):
    """Display standard input and leave it on screen"""
    settings.args['font'] = font
    settings.args['fontsize'] = fontsize
    ptty = settings.get_init_tty()
    text = sys.stdin.read()
    if not nofold:
        if width:
            text = ptty.fold(text, width)
        else:
            font_width = ptty.font.getsize('M')[0]
            max_width = int((ptty.driver.width - 8) / font_width) if portrait else int(ptty.driver.height / font_width)
            text = ptty.fold(text, width=max_width)
    ptty.showtext(text, fill=ptty.driver.black, portrait=portrait, spacing=spacing)


@click.command()
@click.option('--host', default="localhost", help="VNC host to connect to", show_default=True)
@click.option('--display', default="0", help="VNC display to use (0 = port 5900)", show_default=True)
@click.option('--password', default=None, help="VNC password")
@click.option('--rotate', default=None, help="Rotate screen (90 / 180 / 270)")
@click.option('--invert', default=False, is_flag=True, help="Invert colors")
@click.option('--sleep', default=1, show_default=True, help="Refresh interval (s)", type=float)
@click.option('--fullevery', default=50, show_default=True, help="# of partial updates between full updates")
@click.pass_obj
def vnc(settings, host, display, password, rotate, invert, sleep, fullevery):
    ptty = settings.get_init_tty()
    ptty.showvnc(host, display, password, int(rotate) if rotate else None, invert, sleep, fullevery)


@click.command()
@click.option('--vcsa', default='/dev/vcsa1', help='Virtual console device (/dev/vcsa[1-63])', show_default=True)
@click.option('--font', default=PaperTTY.defaultfont, help='Path to a TrueType or PIL font', show_default=True)
@click.option('--size', 'fontsize', default=8, help='Font size', show_default=True)
@click.option('--noclear', default=False, is_flag=True, help='Leave display content on exit')
@click.option('--nocursor', default=False, is_flag=True, help="Don't draw the cursor")
@click.option('--sleep', default=0.1, help='Minimum sleep between refreshes', show_default=True)
@click.option('--rows', 'ttyrows', default=None, help='Set TTY rows (--cols required too)')
@click.option('--cols', 'ttycols', default=None, help='Set TTY columns (--rows required too)')
@click.option('--portrait', default=False, is_flag=True, help='Use portrait orientation', show_default=False)
@click.option('--flipx', default=False, is_flag=True, help='Flip X axis (EXPERIMENTAL/BROKEN)', show_default=False)
@click.option('--flipy', default=False, is_flag=True, help='Flip Y axis (EXPERIMENTAL/BROKEN)', show_default=False)
@click.option('--spacing', default=0, help='Line spacing for the text', show_default=True)
@click.option('--scrub', 'apply_scrub', is_flag=True, default=False, help='Apply scrub when starting up',
              show_default=True)
@click.option('--autofit', is_flag=True, default=False, help='Autofit terminal size to font size', show_default=True)
@click.pass_obj
def terminal(settings, vcsa, font, fontsize, noclear, nocursor, sleep, ttyrows, ttycols, portrait, flipx, flipy,
             spacing, apply_scrub, autofit):
    """Display virtual console on an e-Paper display, exit with Ctrl-C."""
    settings.args['font'] = font
    settings.args['fontsize'] = fontsize
    ptty = settings.get_init_tty()

    if apply_scrub:
        ptty.driver.scrub()
    oldbuff = ''
    oldimage = None
    oldcursor = None
    # dirty - should refactor to make this cleaner
    flags = {'scrub_requested': False}

    # handle SIGINT from `systemctl stop` and Ctrl-C
    def sigint_handler(sig, frame):
        print("Exiting (SIGINT)...")
        if not noclear:
            ptty.showtext(oldbuff, fill=ptty.white, **textargs)
        sys.exit(0)

    # toggle scrub flag when SIGUSR1 received
    def sigusr1_handler(sig, frame):
        print("Scrubbing display (SIGUSR1)...")
        flags['scrub_requested'] = True

    signal.signal(signal.SIGINT, sigint_handler)
    signal.signal(signal.SIGUSR1, sigusr1_handler)

    # group the various params for readability
    textargs = {'portrait': portrait, 'flipx': flipx, 'flipy': flipy, 'spacing': spacing}

    if any([ttyrows, ttycols]) and not all([ttyrows, ttycols]):
        ptty.error("You must define both --rows and --cols to change terminal size.")
    if ptty.valid_vcsa(vcsa):
        if all([ttyrows, ttycols]):
            ptty.set_tty_size(ptty.ttydev(vcsa), ttyrows, ttycols)
        else:
            # if size not specified manually, see if autofit was requested
            if autofit:
                max_dim = ptty.fit(portrait, spacing)
                print("Automatic resize of TTY to {} rows, {} columns".format(max_dim[1], max_dim[0]))
                ptty.set_tty_size(ptty.ttydev(vcsa), max_dim[1], max_dim[0])
        print("Started displaying {}, minimum update interval {} s, exit with Ctrl-C".format(vcsa, sleep))
        while True:
            # if SIGUSR1 toggled the scrub flag, scrub display and start with a fresh image
            if flags['scrub_requested']:
                ptty.driver.scrub()
                # clear old image and buffer and restore flag
                oldimage = None
                oldbuff = ''
                flags['scrub_requested'] = False
            with open(vcsa, 'rb') as f:
                character_width, vcsudev = ptty.vcsudev(vcsa)
                with open(vcsudev, 'rb') as vcsu:
                    # read the first 4 bytes to get the console attributes
                    attributes = f.read(4)
                    rows, cols, x, y = list(map(ord, struct.unpack('cccc', attributes)))

                    # read from the text buffer 
                    buff = vcsu.read()
                    # find character under cursor (in case using a non-fixed width font)
                    char_under_cursor = buff[character_width * (y * rows + x):character_width * (y * rows + x + 1)]
                    encoding = 'utf_32' if character_width == 4 else ptty.encoding
                    cursor = (x, y, char_under_cursor.decode('utf_32', 'ignore'))
                    # add newlines per column count
<<<<<<< HEAD
                    buff = ''.join([r.decode('utf_32', 'replace') + '\n' for r in ptty.split(buff, cols*4)])
=======
                    buff = ''.join([r.decode(encoding, 'replace') + '\n' for r in ptty.split(buff, cols * character_width)])
>>>>>>> 57152125
                    # do something only if content has changed or cursor was moved
                    if buff != oldbuff or cursor != oldcursor:
                        # show new content
                        oldimage = ptty.showtext(buff, fill=ptty.black, cursor=cursor if not nocursor else None,
                                                oldimage=oldimage,
                                                **textargs)
                        oldbuff = buff
                        oldcursor = cursor
                    else:
                        # delay before next update check
                        time.sleep(float(sleep))


if __name__ == '__main__':
    # add all the CLI commands
    cli.add_command(scrub)
    cli.add_command(terminal)
    cli.add_command(stdin)
    cli.add_command(vnc)
    cli.add_command(list_drivers)
    cli()<|MERGE_RESOLUTION|>--- conflicted
+++ resolved
@@ -512,11 +512,7 @@
                     encoding = 'utf_32' if character_width == 4 else ptty.encoding
                     cursor = (x, y, char_under_cursor.decode('utf_32', 'ignore'))
                     # add newlines per column count
-<<<<<<< HEAD
-                    buff = ''.join([r.decode('utf_32', 'replace') + '\n' for r in ptty.split(buff, cols*4)])
-=======
                     buff = ''.join([r.decode(encoding, 'replace') + '\n' for r in ptty.split(buff, cols * character_width)])
->>>>>>> 57152125
                     # do something only if content has changed or cursor was moved
                     if buff != oldbuff or cursor != oldcursor:
                         # show new content
